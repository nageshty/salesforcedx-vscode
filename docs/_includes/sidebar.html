--- conflicted
+++ resolved
@@ -143,12 +143,7 @@
 <script src="https://cdn.jsdelivr.net/npm/docsearch.js@2/dist/cdn/docsearch.min.js"></script>
 <script>
   docsearch({
-<<<<<<< HEAD
-    appId: 'OCB7PNN0I4',
-    apiKey: '03f529d210751a01674a8180f1fffed6',
-=======
     apiKey: '354d0738c025be4feb1208d80033ecfc',
->>>>>>> 4924b2eb
     indexName: 'salesforce_vscode',
     inputSelector: '#search-landing-nav'
   });
