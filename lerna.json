--- conflicted
+++ resolved
@@ -1,11 +1,5 @@
 {
   "lerna": "2.0.0",
-  "packages": [
-    "packages/*"
-  ],
-<<<<<<< HEAD
-  "version": "43.10.0"
-=======
+  "packages": ["packages/*"],
   "version": "43.11.0"
->>>>>>> 7fbd4f26
 }