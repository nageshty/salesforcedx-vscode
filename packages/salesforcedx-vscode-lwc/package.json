{
  "name": "salesforcedx-vscode-lwc",
  "displayName": "Lightning Web Components",
  "description": "Provides code-editing features for Lightning Web Components",
  "qna": "https://github.com/forcedotcom/salesforcedx-vscode/issues",
  "bugs": {
    "url": "https://github.com/forcedotcom/salesforcedx-vscode/issues"
  },
  "repository": {
    "url": "https://github.com/forcedotcom/salesforcedx-vscode"
  },
  "icon": "images/VSCodeLWC.png",
  "galleryBanner": {
    "color": "#ECECEC",
    "theme": "light"
  },
  "version": "45.12.1",
  "publisher": "salesforce",
  "license": "BSD-3-Clause",
  "engines": {
    "vscode": "^1.26.0"
  },
  "categories": [
    "Programming Languages"
  ],
  "dependencies": {
    "@salesforce/eslint-config-lwc": "0.3.0",
<<<<<<< HEAD
    "@salesforce/salesforcedx-utils-vscode": "45.9.0",
    "which": "^1.3.1",
=======
    "@salesforce/salesforcedx-utils-vscode": "45.12.1",
>>>>>>> c538b6f3
    "ajv": "^6.1.1",
    "eslint": "5.0.0",
    "lightning-lsp-common": "2.1.0",
    "lwc-language-server": "2.1.0",
    "rxjs": "^5.4.1",
    "vscode-extension-telemetry": "0.0.17",
    "vscode-languageclient": "^3.5.1"
  },
  "devDependencies": {
<<<<<<< HEAD
    "@salesforce/salesforcedx-test-utils-vscode": "45.9.0",
    "@types/which": "^1.3.1",
=======
    "@salesforce/salesforcedx-test-utils-vscode": "45.12.1",
>>>>>>> c538b6f3
    "@types/chai": "^4.0.0",
    "@types/mocha": "2.2.38",
    "@types/node": "8.9.3",
    "@types/sinon": "^2.3.2",
    "chai": "^4.0.2",
    "cross-env": "5.2.0",
    "mocha": "3.2.0",
    "sinon": "^2.3.6",
    "typescript": "3.1.6",
    "vscode": "1.1.17"
  },
  "extensionDependencies": [
    "dbaeumer.vscode-eslint"
  ],
  "scripts": {
    "vscode:prepublish": "npm prune --production",
    "vscode:package": "vsce package",
    "vscode:sha256": "node ../../scripts/generate-sha256.js >> ../../SHA256",
    "vscode:publish": "node ../../scripts/publish-vsix.js",
    "compile": "tsc -p ./",
    "lint": "tslint --project .",
    "watch": "tsc -watch -p .",
    "clean": "shx rm -rf node_modules && shx rm -rf out && shx rm -rf coverage && shx rm -rf .nyc_output",
    "postinstall": "node ./node_modules/vscode/bin/install",
    "test": "npm run test:vscode-integration",
    "test:vscode-integration": "node ../../scripts/install-vsix-dependencies dbaeumer.vscode-eslint && node ../../scripts/run-vscode-integration-tests",
    "test:vscode-insiders-integration": "cross-env CODE_VERSION=insiders npm run test:vscode-integration"
  },
  "activationEvents": [
    "onLanguage:html",
    "onLanguage:javascript",
    "workspaceContains:sfdx-project.json",
<<<<<<< HEAD
    "workspaceContains:**/core/workspace-user.xml",
    "onView:salesforce-lightning-components"
=======
    "workspaceContains:**/workspace-user.xml",
    "onView:salesforce-lightning-explorer"
>>>>>>> c538b6f3
  ],
  "main": "./out/src",
  "contributes": {
    "snippets": [
      {
        "language": "javascript",
        "path": "./snippets/lwc.json"
      }
    ]
  }
}<|MERGE_RESOLUTION|>--- conflicted
+++ resolved
@@ -25,12 +25,8 @@
   ],
   "dependencies": {
     "@salesforce/eslint-config-lwc": "0.3.0",
-<<<<<<< HEAD
-    "@salesforce/salesforcedx-utils-vscode": "45.9.0",
+    "@salesforce/salesforcedx-utils-vscode": "45.12.1",
     "which": "^1.3.1",
-=======
-    "@salesforce/salesforcedx-utils-vscode": "45.12.1",
->>>>>>> c538b6f3
     "ajv": "^6.1.1",
     "eslint": "5.0.0",
     "lightning-lsp-common": "2.1.0",
@@ -40,16 +36,12 @@
     "vscode-languageclient": "^3.5.1"
   },
   "devDependencies": {
-<<<<<<< HEAD
-    "@salesforce/salesforcedx-test-utils-vscode": "45.9.0",
-    "@types/which": "^1.3.1",
-=======
     "@salesforce/salesforcedx-test-utils-vscode": "45.12.1",
->>>>>>> c538b6f3
     "@types/chai": "^4.0.0",
     "@types/mocha": "2.2.38",
     "@types/node": "8.9.3",
     "@types/sinon": "^2.3.2",
+    "@types/which": "^1.3.1",
     "chai": "^4.0.2",
     "cross-env": "5.2.0",
     "mocha": "3.2.0",
@@ -78,13 +70,8 @@
     "onLanguage:html",
     "onLanguage:javascript",
     "workspaceContains:sfdx-project.json",
-<<<<<<< HEAD
-    "workspaceContains:**/core/workspace-user.xml",
-    "onView:salesforce-lightning-components"
-=======
     "workspaceContains:**/workspace-user.xml",
     "onView:salesforce-lightning-explorer"
->>>>>>> c538b6f3
   ],
   "main": "./out/src",
   "contributes": {
