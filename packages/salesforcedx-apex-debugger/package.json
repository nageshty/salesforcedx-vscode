{
  "name": "@salesforce/salesforcedx-apex-debugger",
  "displayName": "Apex Debugger Adapter",
  "description": "Implements the VS Code Debug Protocol for the Apex Debugger",
<<<<<<< HEAD
  "version": "43.10.0",
=======
  "version": "43.11.0",
>>>>>>> 7fbd4f26
  "publisher": "salesforce",
  "license": "BSD-3-Clause",
  "engines": {
    "vscode": "^1.23.0"
  },
  "categories": ["Debuggers"],
  "dependencies": {
<<<<<<< HEAD
    "@salesforce/salesforcedx-utils-vscode": "43.10.0",
=======
    "@salesforce/salesforcedx-utils-vscode": "43.11.0",
>>>>>>> 7fbd4f26
    "async-lock": "1.0.0",
    "faye": "1.1.2",
    "request-light": "0.2.1",
    "vscode-debugadapter": "1.28.0",
    "vscode-debugprotocol": "1.28.0"
  },
  "devDependencies": {
    "@types/async-lock": "0.0.20",
    "@types/chai": "^4.0.0",
    "@types/mocha": "2.2.38",
    "@types/node": "^6.0.40",
    "@types/rimraf": "^2.0.2",
    "@types/sinon": "^2.3.2",
    "chai": "^4.0.2",
    "cross-env": "5.0.4",
    "mocha": "3.2.0",
    "mocha-junit-reporter": "^1.13.0",
    "mocha-multi-reporters": "^1.1.4",
    "mock-spawn": "0.2.6",
    "nyc": "^11.0.2",
    "sinon": "^2.3.6",
    "typescript": "2.6.2",
    "vscode": "1.1.17",
    "vscode-debugadapter-testsupport": "1.28.0"
  },
  "scripts": {
    "compile": "tsc -p ./",
    "lint": "tslint --project .",
    "watch": "tsc -watch -p .",
    "clean":
      "shx rm -rf node_modules && shx rm -rf out && shx rm -rf coverage && shx rm -rf .nyc_output",
    "test":
      "./node_modules/.bin/cross-env VSCODE_NLS_CONFIG={} ./node_modules/.bin/nyc ./node_modules/.bin/_mocha --recursive out/test --reporter mocha-multi-reporters --reporter-options configFile=../../config/mochaConfig.json",
    "test:unit":
      "./node_modules/.bin/cross-env VSCODE_NLS_CONFIG={} ./node_modules/.bin/nyc ./node_modules/.bin/_mocha --recursive out/test/unit --reporter mocha-multi-reporters --reporter-options configFile=../../config/mochaConfig.json",
    "test:integration":
      "./node_modules/.bin/cross-env VSCODE_NLS_CONFIG={} ./node_modules/.bin/nyc ./node_modules/.bin/_mocha --recursive out/test/integration --reporter mocha-multi-reporters --reporter-options configFile=../../config/mochaConfig.json"
  },
  "nyc": {
    "reporter": ["text-summary", "lcov"]
  }
}<|MERGE_RESOLUTION|>--- conflicted
+++ resolved
@@ -2,11 +2,7 @@
   "name": "@salesforce/salesforcedx-apex-debugger",
   "displayName": "Apex Debugger Adapter",
   "description": "Implements the VS Code Debug Protocol for the Apex Debugger",
-<<<<<<< HEAD
-  "version": "43.10.0",
-=======
   "version": "43.11.0",
->>>>>>> 7fbd4f26
   "publisher": "salesforce",
   "license": "BSD-3-Clause",
   "engines": {
@@ -14,11 +10,7 @@
   },
   "categories": ["Debuggers"],
   "dependencies": {
-<<<<<<< HEAD
-    "@salesforce/salesforcedx-utils-vscode": "43.10.0",
-=======
     "@salesforce/salesforcedx-utils-vscode": "43.11.0",
->>>>>>> 7fbd4f26
     "async-lock": "1.0.0",
     "faye": "1.1.2",
     "request-light": "0.2.1",
