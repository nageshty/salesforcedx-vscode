--- conflicted
+++ resolved
@@ -1,11 +1,7 @@
 {
   "name": "@salesforce/salesforcedx-visualforce-markup-language-server",
   "description": "Language service for Visualforce Markup",
-<<<<<<< HEAD
-  "version": "44.11.0",
-=======
   "version": "44.15.0",
->>>>>>> cacbb715
   "publisher": "salesforce",
   "license": "BSD-3-Clause",
   "engines": {
