--- conflicted
+++ resolved
@@ -1,7 +1,8 @@
 {
   "name": "salesforcedx-vscode-apex",
   "displayName": "Apex Code Editor for Visual Studio Code",
-  "description": "Provides code-editing features for the Apex programming language",
+  "description":
+    "Provides code-editing features for the Apex programming language",
   "qna": "https://github.com/forcedotcom/salesforcedx-vscode/issues",
   "bugs": {
     "url": "https://github.com/forcedotcom/salesforcedx-vscode/issues"
@@ -20,9 +21,7 @@
   "engines": {
     "vscode": "^1.23.0"
   },
-  "categories": [
-    "Languages"
-  ],
+  "categories": ["Languages"],
   "devDependencies": {
     "@types/chai": "^4.0.0",
     "@types/mocha": "2.2.38",
@@ -40,9 +39,7 @@
     "vscode": "1.1.17",
     "vscode-extension-telemetry": "0.0.17"
   },
-  "extensionDependencies": [
-    "salesforce.salesforcedx-vscode-core"
-  ],
+  "extensionDependencies": ["salesforce.salesforcedx-vscode-core"],
   "scripts": {
     "vscode:prepublish": "npm prune --production",
     "vscode:package": "vsce package",
@@ -51,14 +48,13 @@
     "compile": "tsc -p ./",
     "lint": "tslint --project .",
     "watch": "tsc -watch -p .",
-    "clean": "shx rm -rf node_modules && cd out && node ../../../scripts/clean-all-but-jar.js && shx rm -rf coverage && shx rm -rf .nyc_output",
+    "clean":
+      "shx rm -rf node_modules && cd out && node ../../../scripts/clean-all-but-jar.js && shx rm -rf coverage && shx rm -rf .nyc_output",
     "postinstall": "node ./node_modules/vscode/bin/install",
     "test": "node ../../scripts/run-test-with-top-level-extensions",
     "test:unit": "node ../../scripts/run-test-with-top-level-extensions"
   },
-  "activationEvents": [
-    "workspaceContains:sfdx-project.json"
-  ],
+  "activationEvents": ["workspaceContains:sfdx-project.json"],
   "main": "./out/src",
   "contributes": {
     "viewsContainers": {
@@ -89,14 +85,11 @@
           "command": "sfdx.force.test.view.refresh",
           "when": "view == sfdx.force.test.view",
           "group": "navigation"
-<<<<<<< HEAD
         },
         {
           "command": "sfdx.force.test.view.failed.run",
           "when": "view == sfdx.force.test.view",
           "group": "navigation"
-=======
->>>>>>> 3bc49514
         }
       ],
       "view/item/context": [
@@ -121,7 +114,6 @@
         }
       },
       {
-<<<<<<< HEAD
         "command": "sfdx.force.test.view.failed.run",
         "title": "%run_failed_tests_title%",
         "icon": {
@@ -130,8 +122,6 @@
         }
       },
       {
-=======
->>>>>>> 3bc49514
         "command": "sfdx.force.test.view.refresh",
         "title": "%refresh_test_title%",
         "icon": {
@@ -161,10 +151,7 @@
       "title": "%configuration_title%",
       "properties": {
         "salesforcedx-vscode-apex.java.home": {
-          "type": [
-            "string",
-            "null"
-          ],
+          "type": ["string", "null"],
           "default": null,
           "description": "%java_home_description%"
         }
@@ -173,15 +160,8 @@
     "languages": [
       {
         "id": "apex",
-        "aliases": [
-          "Apex",
-          "apex"
-        ],
-        "extensions": [
-          ".cls",
-          ".trigger",
-          ".apex"
-        ],
+        "aliases": ["Apex", "apex"],
+        "extensions": [".cls", ".trigger", ".apex"],
         "configuration": "./syntaxes/apex.configuration.json"
       }
     ],
@@ -189,7 +169,8 @@
       {
         "language": "apex",
         "scopeName": "source.apex",
-        "path": "./node_modules/@salesforce/apex-tmlanguage/grammars/apex.tmLanguage"
+        "path":
+          "./node_modules/@salesforce/apex-tmlanguage/grammars/apex.tmLanguage"
       }
     ],
     "snippets": [
