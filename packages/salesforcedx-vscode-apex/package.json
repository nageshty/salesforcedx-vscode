--- conflicted
+++ resolved
@@ -15,11 +15,7 @@
     "color": "#ECECEC",
     "theme": "light"
   },
-<<<<<<< HEAD
-  "version": "44.11.0",
-=======
   "version": "44.15.0",
->>>>>>> cacbb715
   "publisher": "salesforce",
   "license": "BSD-3-Clause",
   "engines": {
@@ -213,11 +209,7 @@
   },
   "dependencies": {
     "@salesforce/apex-tmlanguage": "1.1.0",
-<<<<<<< HEAD
-    "@salesforce/salesforcedx-utils-vscode": "44.11.0",
-=======
     "@salesforce/salesforcedx-utils-vscode": "44.15.0",
->>>>>>> cacbb715
     "expand-home-dir": "0.0.3",
     "find-java-home": "0.2.0",
     "path-exists": "3.0.0",
