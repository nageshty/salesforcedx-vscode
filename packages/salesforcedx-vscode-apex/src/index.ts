/*
 * Copyright (c) 2017, salesforce.com, inc.
 * All rights reserved.
 * Licensed under the BSD 3-Clause license.
 * For full license text, see LICENSE.txt file in the repo root or https://opensource.org/licenses/BSD-3-Clause
 */

import * as fs from 'fs';
import * as path from 'path';
import * as vscode from 'vscode';
import { LanguageClient } from 'vscode-languageclient';
import {
  DEBUGGER_EXCEPTION_BREAKPOINTS,
  DEBUGGER_LINE_BREAKPOINTS
} from './constants';
import * as languageServer from './languageServer';
<<<<<<< HEAD
import {
  ApexLSPConverter,
  ApexTestMethod,
  LSPApexTestMethod
} from './views/LSPConverter';
import { ApexTestOutlineProvider } from './views/testOutline';
=======
import { telemetryService } from './telemetry';

const sfdxCoreExtension = vscode.extensions.getExtension(
  'salesforce.salesforcedx-vscode-core'
);
>>>>>>> a96a9c9e

let languageClient: LanguageClient | undefined;
let languageClientReady = false;

export async function activate(context: vscode.ExtensionContext) {
<<<<<<< HEAD
  const rootPath = vscode.workspace.workspaceFolders![0].name;
  const testOutlineProvider = new ApexTestOutlineProvider(rootPath, null);
=======
  // Telemetry
  if (sfdxCoreExtension && sfdxCoreExtension.exports) {
    sfdxCoreExtension.exports.telemetryService.showTelemetryMessage();

    telemetryService.initializeService(
      sfdxCoreExtension.exports.telemetryService.getReporter(),
      sfdxCoreExtension.exports.telemetryService.isTelemetryEnabled()
    );
  }

  telemetryService.sendExtensionActivationEvent();
>>>>>>> a96a9c9e

  languageClient = await languageServer.createLanguageServer(context);
  if (languageClient) {
    const handle = languageClient.start();
    context.subscriptions.push(handle);

    languageClient.onReady().then(async () => {
      languageClientReady = true;
      await testOutlineProvider.refresh();
    });
  }

  context.subscriptions.push(await registerTestView(testOutlineProvider));

  const exportedApi = {
    getLineBreakpointInfo,
    getExceptionBreakpointInfo,
    isLanguageClientReady,
    getApexTests
  };
  return exportedApi;
}

async function getLineBreakpointInfo(): Promise<{}> {
  let response = {};
  if (languageClient) {
    response = await languageClient.sendRequest(DEBUGGER_LINE_BREAKPOINTS);
  }
  return Promise.resolve(response);
}

export async function getApexTests(): Promise<ApexTestMethod[]> {
  let response = new Array<LSPApexTestMethod>();
  const ret = new Array<ApexTestMethod>();
  if (languageClient) {
    response = (await languageClient.sendRequest(
      'test/getTestMethods'
    )) as LSPApexTestMethod[];
  }
  for (const requestInfo of response) {
    ret.push(ApexLSPConverter.toApexTestMethod(requestInfo));
  }
  return Promise.resolve(ret);
}

async function getExceptionBreakpointInfo(): Promise<{}> {
  let response = {};
  if (languageClient) {
    response = await languageClient.sendRequest(DEBUGGER_EXCEPTION_BREAKPOINTS);
  }
  return Promise.resolve(response);
}

async function registerTestView(
  testOutlineProvider: ApexTestOutlineProvider
): Promise<vscode.Disposable> {
  // Test View
  const testViewItems = new Array<vscode.Disposable>();

  const testProvider = vscode.window.registerTreeDataProvider(
    'sfdx.force.test.view',
    testOutlineProvider
  );
  testViewItems.push(testProvider);

  // Run Test Button on Test View command
  testViewItems.push(
    vscode.commands.registerCommand('sfdx.force.test.view.run', () =>
      testOutlineProvider.runApexTests()
    )
  );
  // Show Error Message command
  testViewItems.push(
    vscode.commands.registerCommand('sfdx.force.test.view.showError', test =>
      testOutlineProvider.showErrorMessage(test)
    )
  );
  // Run Single Test command
  testViewItems.push(
    vscode.commands.registerCommand(
      'sfdx.force.test.view.runSingleTest',
      test => testOutlineProvider.runSingleTest(test)
    )
  );
  // Refresh Test View command
  testViewItems.push(
    vscode.commands.registerCommand('sfdx.force.test.view.refresh', () =>
      testOutlineProvider.refresh()
    )
  );

  return vscode.Disposable.from(...testViewItems);
}

export async function getApexClassFiles(): Promise<vscode.Uri[]> {
  const jsonProject = (await vscode.workspace.findFiles(
    '**/sfdx-project.json'
  ))[0];
  const innerText = fs.readFileSync(jsonProject.path);
  const jsonObject = JSON.parse(innerText.toString());
  const packageDirectories =
    jsonObject.packageDirectories || jsonObject.PackageDirectories;
  const allClasses = new Array<vscode.Uri>();
  for (const packageDirectory of packageDirectories) {
    const pattern = path.join(packageDirectory.path, '**/*.cls');
    const apexClassFiles = await vscode.workspace.findFiles(pattern);
    allClasses.push(...apexClassFiles);
  }
  return allClasses;
}

export function isLanguageClientReady(): boolean {
  return languageClientReady;
}

// tslint:disable-next-line:no-empty
export function deactivate() {
  telemetryService.sendExtensionDeactivationEvent();
}<|MERGE_RESOLUTION|>--- conflicted
+++ resolved
@@ -14,29 +14,24 @@
   DEBUGGER_LINE_BREAKPOINTS
 } from './constants';
 import * as languageServer from './languageServer';
-<<<<<<< HEAD
+import { telemetryService } from './telemetry';
 import {
   ApexLSPConverter,
   ApexTestMethod,
   LSPApexTestMethod
 } from './views/LSPConverter';
 import { ApexTestOutlineProvider } from './views/testOutline';
-=======
-import { telemetryService } from './telemetry';
 
 const sfdxCoreExtension = vscode.extensions.getExtension(
   'salesforce.salesforcedx-vscode-core'
 );
->>>>>>> a96a9c9e
 
 let languageClient: LanguageClient | undefined;
 let languageClientReady = false;
 
 export async function activate(context: vscode.ExtensionContext) {
-<<<<<<< HEAD
   const rootPath = vscode.workspace.workspaceFolders![0].name;
   const testOutlineProvider = new ApexTestOutlineProvider(rootPath, null);
-=======
   // Telemetry
   if (sfdxCoreExtension && sfdxCoreExtension.exports) {
     sfdxCoreExtension.exports.telemetryService.showTelemetryMessage();
@@ -48,7 +43,6 @@
   }
 
   telemetryService.sendExtensionActivationEvent();
->>>>>>> a96a9c9e
 
   languageClient = await languageServer.createLanguageServer(context);
   if (languageClient) {
