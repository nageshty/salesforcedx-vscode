--- conflicted
+++ resolved
@@ -36,27 +36,9 @@
   TEXT_SOQL_CHANGED = 'text_soql_changed'
 }
 
-<<<<<<< HEAD
-// TODO: move to shared module
-async function getConnection(): Promise<Connection> {
-  const usernameOrAlias = await OrgAuthInfo.getDefaultUsernameOrAlias(true);
-  if (!usernameOrAlias) {
-    // TODO: NLS
-    throw new Error(
-      'No default org is set. Run "SFDX: Create a Default Scratch Org" or "SFDX: Authorize an Org" to set one.'
-    );
-  }
-  return await OrgAuthInfo.getConnection(usernameOrAlias);
-}
-
-async function withSFConnection(f: (conn: Connection) => void): Promise<void> {
-  try {
-    const conn = await getConnection();
-=======
 async function withSFConnection(f: (conn: Connection) => void): Promise<void> {
   const conn = await OrgAuthInfo.getConnection();
   try {
->>>>>>> 605aae86
     f(conn);
   } catch (e) {
     channelService.appendLine(e);
